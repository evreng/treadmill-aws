<<<<<<< HEAD
"""Server REST api tests.
"""

import http.client
=======
"""Server REST api tests."""
from __future__ import absolute_import
from __future__ import division
from __future__ import print_function
from __future__ import unicode_literals

>>>>>>> 28e93ab5
import json
import unittest

import flask
import flask_restplus as restplus
import mock

<<<<<<< HEAD
from treadmill import webutils
=======
from six.moves import http_client

import treadmill
from treadmill import webutils
from treadmill.exc import FileNotFoundError  # pylint: disable=W0622
from treadmill.rest import error_handlers
>>>>>>> 28e93ab5
from treadmill.rest.api import server


class ServerTest(unittest.TestCase):
    """Test the logic corresponding to the /server namespace."""

    def setUp(self):
        """Initialize the app with the corresponding logic."""
        self.app = flask.Flask(__name__)
        self.app.testing = True

        api = restplus.Api(self.app)
        cors = webutils.cors(origin='*',
                             content_type='application/json',
                             credentials=False)
        self.impl = mock.Mock()

        server.init(api, cors, self.impl)
        self.client = self.app.test_client()

    def test_get_server_list(self):
        """Test getting a list of servers."""
        server_list = [
            {'cell': 'foo', 'traits': [], '_id': 'server1', 'data': []},
            {'cell': 'bar', 'traits': [], '_id': 'server2', 'data': []}
        ]
        self.impl.list.return_value = server_list

        resp = self.client.get('/server/')

<<<<<<< HEAD
        self.assertEqual(
            json.loads((b''.join(resp.response)).decode()),
            server_list
        )
        self.assertEqual(resp.status_code, http.client.OK)
        self.impl.list.assert_called_with(None, None)

        resp = self.client.get('/server/?cell=foo')
        self.assertEqual(resp.status_code, http.client.OK)
        self.impl.list.assert_called_with('foo', None)

        resp = self.client.get('/server/?partition=baz')
        self.assertEqual(resp.status_code, http.client.OK)
        self.impl.list.assert_called_with(None, 'baz')

        resp = self.client.get('/server/?cell=foo&partition=baz')
        self.assertEqual(resp.status_code, http.client.OK)
=======
        self.assertEqual(''.join(resp.response), json.dumps(server_list))
        self.assertEqual(resp.status_code, http_client.OK)
        self.impl.list.assert_called_with(None, None)

        resp = self.client.get('/server/?cell=foo')
        self.assertEqual(resp.status_code, http_client.OK)
        self.impl.list.assert_called_with('foo', None)

        resp = self.client.get('/server/?partition=baz')
        self.assertEqual(resp.status_code, http_client.OK)
        self.impl.list.assert_called_with(None, 'baz')

        resp = self.client.get('/server/?cell=foo&partition=baz')
        self.assertEqual(resp.status_code, http_client.OK)
>>>>>>> 28e93ab5
        self.impl.list.assert_called_with('foo', 'baz')


if __name__ == '__main__':
    unittest.main()<|MERGE_RESOLUTION|>--- conflicted
+++ resolved
@@ -1,16 +1,11 @@
-<<<<<<< HEAD
 """Server REST api tests.
 """
 
-import http.client
-=======
-"""Server REST api tests."""
 from __future__ import absolute_import
 from __future__ import division
 from __future__ import print_function
 from __future__ import unicode_literals
 
->>>>>>> 28e93ab5
 import json
 import unittest
 
@@ -18,16 +13,12 @@
 import flask_restplus as restplus
 import mock
 
-<<<<<<< HEAD
-from treadmill import webutils
-=======
 from six.moves import http_client
 
 import treadmill
 from treadmill import webutils
 from treadmill.exc import FileNotFoundError  # pylint: disable=W0622
 from treadmill.rest import error_handlers
->>>>>>> 28e93ab5
 from treadmill.rest.api import server
 
 
@@ -58,25 +49,6 @@
 
         resp = self.client.get('/server/')
 
-<<<<<<< HEAD
-        self.assertEqual(
-            json.loads((b''.join(resp.response)).decode()),
-            server_list
-        )
-        self.assertEqual(resp.status_code, http.client.OK)
-        self.impl.list.assert_called_with(None, None)
-
-        resp = self.client.get('/server/?cell=foo')
-        self.assertEqual(resp.status_code, http.client.OK)
-        self.impl.list.assert_called_with('foo', None)
-
-        resp = self.client.get('/server/?partition=baz')
-        self.assertEqual(resp.status_code, http.client.OK)
-        self.impl.list.assert_called_with(None, 'baz')
-
-        resp = self.client.get('/server/?cell=foo&partition=baz')
-        self.assertEqual(resp.status_code, http.client.OK)
-=======
         self.assertEqual(''.join(resp.response), json.dumps(server_list))
         self.assertEqual(resp.status_code, http_client.OK)
         self.impl.list.assert_called_with(None, None)
@@ -91,7 +63,6 @@
 
         resp = self.client.get('/server/?cell=foo&partition=baz')
         self.assertEqual(resp.status_code, http_client.OK)
->>>>>>> 28e93ab5
         self.impl.list.assert_called_with('foo', 'baz')
 
 
