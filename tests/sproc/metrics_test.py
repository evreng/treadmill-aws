--- conflicted
+++ resolved
@@ -13,16 +13,10 @@
 
 from collections import namedtuple
 
-<<<<<<< HEAD
-=======
-# Disable W0611: Unused import
-import tests.treadmill_test_deps  # pylint: disable=W0611
-
->>>>>>> 3b295f50
 import mock
 
 from treadmill import appenv
-from treadmill.sproc import metrics  # pylint: disable=no-name-in-module
+from treadmill.sproc import metrics
 
 
 class MetricsTest(unittest.TestCase):
