--- conflicted
+++ resolved
@@ -1,5 +1,4 @@
-"""
-Unit test for cgroups module.
+"""Unit test for cgroups module.
 """
 
 import builtins
@@ -108,32 +107,7 @@
 
     @mock.patch('treadmill.cgroups.get_mountpoint',
                 mock.Mock(return_value='/cgroups'))
-<<<<<<< HEAD
-    @mock.patch('os.rmdir', mock.Mock())
-    def test_delete_rec(self):
-        """Tests recursive cgroup deletion."""
-        cgroups_dir = os.path.join(self.root, 'cgroups')
-        treadmill.cgroups.get_mountpoint.return_value = cgroups_dir
-
-        group = os.path.join('treadmill', 'apps', 'test1')
-        # Create a directory and subdirs for the cgroup
-        os.makedirs(os.path.join(cgroups_dir, group, 'foo', 'bar', 'baz'))
-
-        cgroups.delete('cpu', group)
-
-        os.rmdir.assert_has_calls([
-            mock.call(os.path.join(cgroups_dir, group, 'foo/bar/baz')),
-            mock.call(os.path.join(cgroups_dir, group, 'foo/bar')),
-            mock.call(os.path.join(cgroups_dir, group, 'foo')),
-            mock.call(os.path.join(cgroups_dir, group)),
-        ])
-
-    @mock.patch('treadmill.cgroups.get_mountpoint',
-                mock.Mock(return_value='/cgroups'))
     @mock.patch('builtins.open', mock.mock_open())
-=======
-    @mock.patch('__builtin__.open', mock.mock_open())
->>>>>>> 8be4e2c6
     def test_join(self):
         """Tests joining the cgroup."""
         group = os.path.join('treadmill', 'apps', 'test1')
@@ -318,5 +292,6 @@
 
         self.assertEqual(res, ['a'])
 
+
 if __name__ == '__main__':
     unittest.main()