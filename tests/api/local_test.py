"""Local API tests.
"""

from __future__ import absolute_import
from __future__ import division
from __future__ import print_function
from __future__ import unicode_literals

import functools
import io
import os
import shutil
import tarfile
import tempfile
import unittest

<<<<<<< HEAD
=======
import tests.treadmill_test_deps  # pylint: disable=unused-import

>>>>>>> 3b295f50
import mock

import six
from six.moves import _thread

from treadmill.api import local
# pylint: disable=W0622
from treadmill.exc import (LocalFileNotFoundError, InvalidInputError)

APPS_DIR = '.../apps'
ARCHIVES_DIR = '.../archives'
METRICS_DIR = '.../metrics'
RUNNING_DIR = '.../running'

# do not complain about accessing protected member
# pylint: disable=W0212


class MetricsAPITest(unittest.TestCase):
    """treadmill.api.local._MetricsAPI tests."""

    def setUp(self):
        tm_env = mock.Mock()
        tm_env.metrics_dir = METRICS_DIR
        tm_env.archives_dir = ARCHIVES_DIR

        tm_env_func = mock.Mock()
        tm_env_func.return_value = tm_env

        self.met = local.mk_metrics_api(tm_env_func)()

    def test_abs_met_path(self):
        """Test the path for application and service rrd metrics"""
        self.assertEqual(
            self.met._abs_met_path(app='proid.app#00123',
                                   uniq='asdf'),
            '{}/apps/proid.app-00123-asdf.rrd'.format(METRICS_DIR))
        self.assertEqual(
            self.met._abs_met_path(service='test'),
            '{}/core/test.rrd'.format(METRICS_DIR))

    def test_unpack_id(self):
        """Test the unpack_id() method."""
        self.assertEqual(self.met._unpack_id('test'), {'service': 'test'})
        self.assertEqual(
            self.met._unpack_id('proid.app#123/asdf'), {'app': 'proid.app#123',
                                                        'uniq': 'asdf'})

    def test_file_path(self):
        """Test the publicly accessable file_path() method"""
        self.assertEqual(
            self.met.file_path('proid.app#00123/asdf'),
            '{}/apps/proid.app-00123-asdf.rrd'.format(METRICS_DIR))

    @mock.patch('treadmill.rrdutils.get_json_metrics')
    def test_get(self, mock_):
        """Test the _MetricsAPI.get() method."""
        self.met._get_rrd_file = mock.Mock(return_value='rrd.file')
        self.met.get('id', 'foo', as_json=True)
        mock_.assert_called_with('rrd.file', 'foo')


class LogAPITest(unittest.TestCase):
    """treadmill.api.local._LogAPI tests."""

    def setUp(self):
        tm_env = mock.Mock()
        tm_env.apps_dir = APPS_DIR
        tm_env.archives_dir = ARCHIVES_DIR
        tm_env.running_dir = RUNNING_DIR

        tm_env_func = mock.Mock()
        tm_env_func.return_value = tm_env

        self.log = local.mk_logapi(tm_env_func)()

    def test_get(self):
        """Test the _LogAPI.get() method."""
        with mock.patch('treadmill.api.local._get_file'):
            with mock.patch('io.open', mock.mock_open()):
                with self.assertRaises(InvalidInputError):
                    self.log.get('no/such/log/exists', start=-1)
                with mock.patch(
                    'treadmill.api.local._fragment',
                    mock.Mock(spec_set=True, return_value='invoked')
                ):

                    self.assertEqual(
                        self.log.get('no/such/log/exists', start=0, limit=3),
                        'invoked'
                    )

        # make sure that things don't break if the log file contains some
        # binary data with ord num > 128 (eg. \xc5 below) ie. not ascii
        # decodeable
        with tempfile.NamedTemporaryFile(mode='wb') as temp:
            temp.write(b'\x00\x01\xc5\x0a')
            temp.seek(0)

            with mock.patch(
                'treadmill.api.local._get_file', return_value=temp.name
            ):
                self.assertTrue(''.join(self.log.get('no/such/log/exists')))

    @mock.patch('treadmill.api.local._get_file')
    def test_get_logfile_new(self, _get_file_mock):
        """Test _LogAPI._get_logfile_new()."""
        # ARCHIVED
        self.log._get_logfile_new('proid.app#123', 'uniq', 'service', 'foo')
        _get_file_mock.assert_called_once_with(
            '.../apps/proid.app-123-uniq/data/services/foo/data/log/current',
            arch='.../archives/proid.app-123-uniq.service.tar.gz',
            arch_extract=True,
            arch_extract_filter=mock.ANY)

        _get_file_mock.reset_mock()

        # RUNNING
        self.log._get_logfile_new('proid.app#123', 'running', 'service', 'foo')
        _get_file_mock.assert_called_once_with(
            '.../running/proid.app#123/data/services/foo/data/log/current',
            arch='.../archives/proid.app-123-running.service.tar.gz',
            arch_extract=False,
            arch_extract_filter=mock.ANY)

    @mock.patch('treadmill.api.local._get_file')
    def test_get_logfile_old(self, _get_file_mock):
        """Test _LogAPI._get_logfile_old()."""
        # ARCHIVED
        self.log._get_logfile_old('app#123', 'uniq', 'service', 'foo')
        _get_file_mock.assert_called_once_with(
            '.../apps/app-123-uniq/services/foo/log/current',
            arch='.../archives/app-123-uniq.service.tar.gz',
            arch_extract=True,
            arch_extract_filter=mock.ANY)

        _get_file_mock.reset_mock()

        # RUNNING
        self.log._get_logfile_old('proid.app#123', 'running', 'service', 'foo')
        _get_file_mock.assert_called_once_with(
            '.../running/proid.app#123/services/foo/log/current',
            arch='.../archives/proid.app-123-running.service.tar.gz',
            arch_extract=False,
            arch_extract_filter=mock.ANY)


class HelperFuncTests(unittest.TestCase):
    """treadmill.api.local top level function tests."""

<<<<<<< HEAD
    @mock.patch('threading.get_ident', mock.Mock(return_value='123'))
    def test_temp_file_name(self):
        """Dummy test of _temp_file_name()."""
        self.assertEqual(local._temp_file_name(), '/tmp/local-123.temp')
=======
    def setUp(self):
        self.tm_env = mock.Mock()
        self.tm_env.apps_dir = APPS_DIR
        self.tm_env.archives_dir = ARCHIVES_DIR
        self.tm_env.running_dir = RUNNING_DIR

        self.tm_env_func = mock.Mock()
        self.tm_env_func.return_value = self.tm_env

    @mock.patch('_thread.get_ident', mock.Mock(return_value='123'))
    def test_temp_dir(self):
        """Dummy test of _temp_dir()."""
        self.assertEqual(local._temp_dir(), '/var/tmp/local-123.temp')
        shutil.copy(__file__, '/var/tmp/local-123.temp')
        self.assertEqual(len(os.listdir('/var/tmp/local-123.temp')), 1)
        # subsequent invocations should delete the temp dir content
        self.assertEqual(os.listdir(local._temp_dir()), [])

    def test_extract_archive(self):
        """Test the _extract_archive() func."""
        with self.assertRaises(LocalFileNotFoundError):
            local._extract_archive('no_such_file')
>>>>>>> 3b295f50

        temp_dir = os.path.join(os.path.sep, 'tmp', 'tm-unittest')
        temp_subdir = os.path.join(temp_dir, 'foo')

        shutil.rmtree(temp_dir, True)
        os.mkdir(temp_dir)
        os.mkdir(temp_subdir)
        shutil.copy(__file__, os.path.join(temp_subdir, 'current'))
        shutil.copy(__file__, os.path.join(temp_subdir, '@4000zzzz.s'))

        with tarfile.open(os.path.join(temp_dir, 'f.tar'), mode='w') as tar:
            orig_cwd = os.getcwd()
            os.chdir(temp_dir)
            # this creates 3 entries because the subdir is separate entry...
            tar.add('foo')
            os.chdir(orig_cwd)

        self.assertEqual(
            len(local._extract_archive(os.path.join(temp_dir, 'f.tar'))),
            3)
        self.assertEqual(
            len(local._extract_archive(os.path.join(temp_dir, 'f.tar'),
                                       extract_filter=functools.partial(
                                           local._arch_log_filter,
                                           rel_log_dir='foo'))),
            2)
        shutil.rmtree(temp_dir)

    def test_concat_files(self):
        """Test the _concat_files() func."""
        ident = _thread.get_ident()
        file_lst = []
        for i in six.moves.range(3):
            file_lst.append(os.path.join(os.path.sep, 'tmp',
                                         '{}.{}'.format(ident, i)))
            with io.open(file_lst[-1], 'wb') as logs:
                logs.write(bytearray('{}\n'.format(i), 'ascii'))

        result = local._concat_files(file_lst)
        self.assertTrue(isinstance(result, io.TextIOWrapper))
        self.assertEqual(result.read(), u'0\n1\n2\n')

        # check that _concat_files() catches IOError for non existing file
        file_lst.append('no_such_file')
        local._concat_files(file_lst)

        for f in file_lst[:-1]:
            os.remove(f)

        # make sure that things don't break if the log file contains some
        # binary data with ord num > 128 (eg. \xc5 below) ie. not ascii
        # decodeable
        with tempfile.NamedTemporaryFile(mode='wb') as temp:
            temp.write(b'\x42\x00\x01\xc5\x45\x0a')
            temp.seek(0)

            self.assertTrue(''.join(local._concat_files([temp.name])))

    def test_rel_log_dir_path(self):
        """Test the rel_log_dir_path() func."""
        self.assertEqual(local._rel_log_dir_path('sys', 'foo'),
                         'sys/foo/data/log')
        self.assertEqual(local._rel_log_dir_path('app', 'foo'),
                         'services/foo/data/log')

    def test_abs_log_dir_path(self):
        """Test the abs_log_dir_path() func."""
        self.assertEqual(
            local._abs_log_dir_path(self.tm_env_func, 'proid.app-123',
                                    'running', '...'),
            '.../running/proid.app-123/data/...')
        self.assertEqual(
            local._abs_log_dir_path(self.tm_env_func, 'proid.app-123',
                                    'xyz', '...'),
            '.../apps/proid.app-123-xyz/data/...')

    def test_fragment_file(self):
        """Test the _fragment() func."""
        self.assertEqual(list(local._fragment(iter(six.moves.range(10)),
                                              limit=-1)),
                         list(six.moves.range(10)))

        self.assertEqual(
            list(local._fragment(iter(six.moves.range(10)), limit=2)),
            list(six.moves.range(2)))

        self.assertEqual(
            list(local._fragment(iter(six.moves.range(10)), start=0, limit=3)),
            list(six.moves.range(3)))

        self.assertEqual(
            list(local._fragment(iter(six.moves.range(10)), start=1, limit=4)),
            list(six.moves.range(1, 5)))

        self.assertEqual(
            list(local._fragment(iter(six.moves.range(10)), start=5,
                                 limit=-1)),
            list(six.moves.range(5, 10)))

        self.assertEqual(
            list(local._fragment(iter(six.moves.range(10)), start=8, limit=8)),
            [8, 9])

        self.assertEqual(
            list(local._fragment(iter(six.moves.range(10)), start=8,
                                 limit=40)),
            [8, 9])

        with self.assertRaises(InvalidInputError):
            list(local._fragment(iter(six.moves.range(10)), start=99,
                                 limit=-1))

        with self.assertRaises(InvalidInputError):
            list(local._fragment(iter(six.moves.range(10)), 99, limit=5))

    def test_fragment_in_reverse(self):
        """Test the _fragment_in_reverse() func."""
        self.assertEqual(
            list(local._fragment_in_reverse(iter(six.moves.range(10)),
                                            limit=-1)),
            list(reversed(six.moves.range(10))))

        self.assertEqual(
            list(local._fragment_in_reverse(iter(six.moves.range(10)),
                                            limit=2)),
            [9, 8])

        self.assertEqual(
            list(local._fragment_in_reverse(iter(six.moves.range(10)), 0,
                                            limit=3)),
            [9, 8, 7])

        self.assertEqual(
            list(local._fragment_in_reverse(iter(six.moves.range(10)), 1, 4)),
            list(six.moves.range(8, 4, -1)))

        self.assertEqual(
            list(local._fragment_in_reverse(iter(six.moves.range(10)),
                                            start=5, limit=-1)),
            [4, 3, 2, 1, 0])

        self.assertEqual(
            list(local._fragment_in_reverse(iter(six.moves.range(10)), 8,
                                            limit=8)),
            [1, 0])

        self.assertEqual(
            list(local._fragment_in_reverse(iter(six.moves.range(10)), 8,
                                            limit=40)),
            [1, 0])

        self.assertEqual(
            list(local._fragment_in_reverse(iter(six.moves.range(10)), 8, 1)),
            [1])

        with self.assertRaises(InvalidInputError):
            list(local._fragment_in_reverse(iter(six.moves.range(10)),
                                            start=99))

        with self.assertRaises(InvalidInputError):
            list(local._fragment_in_reverse(iter(six.moves.range(10)), 99,
                                            limit=9))

    def test_archive_path(self):
        """Test the _archive_paths() func."""
        self.assertEqual(
            local._archive_path(self.tm_env_func, 'app', 'app#123', 'uniq'),
            '{}/app-123-uniq.app.tar.gz'.format(ARCHIVES_DIR))


class APITest(unittest.TestCase):
    """Basic API tests."""

    def setUp(self):
        """Test the _get_file() func."""
        self.api = local.API()
        os.environ['TREADMILL_APPROOT'] = os.getcwd()

    def test_archive(self):
        """Test ArvhiveApi's get() method."""
        with self.assertRaises(LocalFileNotFoundError):
            self.api.archive.get('no/such/archive')

    # W0613: unused argument 'dont_care'
    # pylint: disable=W0613
    @mock.patch('glob.glob',
                return_value=['.../archives/proid.app-foo-bar#123.sys.tar.gz',
                              '.../archives/proid.app-123-uniq.sys.tar.gz',
                              '.../archives/proid.app#123.sys.tar.gz'])
    @mock.patch('os.stat')
    def test_list_finished(self, _, dont_care):
        """Test _list_finished()."""
        res = self.api.list('finished')
        self.assertEqual(len(res), 1)
        self.assertEqual(res[0]['_id'], 'proid.app#123/uniq')


if __name__ == '__main__':
    unittest.main()<|MERGE_RESOLUTION|>--- conflicted
+++ resolved
@@ -14,11 +14,6 @@
 import tempfile
 import unittest
 
-<<<<<<< HEAD
-=======
-import tests.treadmill_test_deps  # pylint: disable=unused-import
-
->>>>>>> 3b295f50
 import mock
 
 import six
@@ -169,12 +164,6 @@
 class HelperFuncTests(unittest.TestCase):
     """treadmill.api.local top level function tests."""
 
-<<<<<<< HEAD
-    @mock.patch('threading.get_ident', mock.Mock(return_value='123'))
-    def test_temp_file_name(self):
-        """Dummy test of _temp_file_name()."""
-        self.assertEqual(local._temp_file_name(), '/tmp/local-123.temp')
-=======
     def setUp(self):
         self.tm_env = mock.Mock()
         self.tm_env.apps_dir = APPS_DIR
@@ -197,7 +186,6 @@
         """Test the _extract_archive() func."""
         with self.assertRaises(LocalFileNotFoundError):
             local._extract_archive('no_such_file')
->>>>>>> 3b295f50
 
         temp_dir = os.path.join(os.path.sep, 'tmp', 'tm-unittest')
         temp_subdir = os.path.join(temp_dir, 'foo')
