--- conflicted
+++ resolved
@@ -11,11 +11,6 @@
 import time
 import unittest
 
-<<<<<<< HEAD
-=======
-import tests.treadmill_test_deps  # pylint: disable=unused-import
-
->>>>>>> 3b295f50
 import mock
 import numpy as np
 import pandas as pd
