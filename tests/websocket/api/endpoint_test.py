--- conflicted
+++ resolved
@@ -2,6 +2,9 @@
 """
 
 from __future__ import absolute_import
+from __future__ import division
+from __future__ import print_function
+from __future__ import unicode_literals
 
 import unittest
 
@@ -70,11 +73,7 @@
         with six.assertRaisesRegex(
             self,
             jsonschema.exceptions.ValidationError,
-<<<<<<< HEAD
-            "None is not of type 'string'"
-=======
             'None is not of type u?\'string\''
->>>>>>> 3b295f50
         ):
             api.subscribe({'topic': '/endpoints',
                            'filter': 'foo.*',
