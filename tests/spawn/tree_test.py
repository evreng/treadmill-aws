--- conflicted
+++ resolved
@@ -1,13 +1,10 @@
 """Unit test for treadmill.spawn.tree.
 """
-<<<<<<< HEAD
-=======
 
 from __future__ import absolute_import
 from __future__ import division
 from __future__ import print_function
 from __future__ import unicode_literals
->>>>>>> 80a37ba8
 
 import os
 import shutil
