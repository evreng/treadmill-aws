--- conflicted
+++ resolved
@@ -1,8 +1,4 @@
-<<<<<<< HEAD
-"""Unit tests for monitor
-=======
 """Unit test for monitor
->>>>>>> 28e93ab5
 """
 
 import json
@@ -625,9 +621,6 @@
         self.assertEqual(mock_policy._last_signal, 0)
         self.assertEqual(os.unlink.call_count, 0)
 
-<<<<<<< HEAD
-    @mock.patch('builtins.open', autospec=True)
-=======
     @mock.patch('os.listdir', mock.Mock(
         side_effect=OSError(2, 'No such file or directory')))
     def test__check_listdir_fail(self):
@@ -647,7 +640,6 @@
         self.assertEqual(res, monitor.MonitorRestartPolicyResult.NOOP)
 
     @mock.patch('__builtin__.open', autospec=True)
->>>>>>> 28e93ab5
     @mock.patch('treadmill.fs.mkdir_safe', mock.Mock(spec_set=True))
     @mock.patch('json.load', mock.Mock(spec_set=True))
     def test_register(self, mock_open):
