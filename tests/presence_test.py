--- conflicted
+++ resolved
@@ -146,17 +146,6 @@
         }
         app_presence = presence.EndpointPresence(self.zkclient, manifest)
         app_presence.register_endpoints()
-<<<<<<< HEAD
-        kazoo.client.KazooClient.create.assert_has_calls([
-            mock.call('/endpoints/foo/test1:tcp:ssh', b'myhostname:5001',
-                      ephemeral=True, makepath=True, acl=mock.ANY,
-                      sequence=False),
-            mock.call('/endpoints/foo/test1:tcp:http', b'myhostname:5000',
-                      ephemeral=True, makepath=True, acl=mock.ANY,
-                      sequence=False),
-
-        ])
-=======
         kazoo.client.KazooClient.create.assert_has_calls(
             [
                 mock.call(
@@ -173,7 +162,6 @@
                 ),
             ]
         )
->>>>>>> 3b295f50
 
         retry_happened = []
 
@@ -191,17 +179,6 @@
         app_presence.register_endpoints()
         self.assertTrue(retry_happened)
         self.assertTrue(time.sleep.called)
-<<<<<<< HEAD
-        kazoo.client.KazooClient.create.assert_has_calls([
-            mock.call('/endpoints/foo/test1:tcp:ssh', b'myhostname:5001',
-                      ephemeral=True, makepath=True, acl=mock.ANY,
-                      sequence=False),
-            mock.call('/endpoints/foo/test1:tcp:http', b'myhostname:5000',
-                      ephemeral=True, makepath=True, acl=mock.ANY,
-                      sequence=False),
-
-        ])
-=======
         kazoo.client.KazooClient.create.assert_has_calls(
             [
                 mock.call(
@@ -218,7 +195,6 @@
                 ),
             ]
         )
->>>>>>> 3b295f50
 
         kazoo.client.KazooClient.create.reset()
         kazoo.client.KazooClient.create.side_effect = (
