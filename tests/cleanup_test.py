<<<<<<< HEAD
"""Unit test for cleanup - cleanup node apps
"""

from __future__ import absolute_import
from __future__ import division
from __future__ import print_function
from __future__ import unicode_literals

import glob
import os
import shutil
import tempfile
import unittest

import mock

import treadmill
from treadmill import cleanup


class CleanupTest(unittest.TestCase):
    """Mock test for treadmill.cleanup.Cleanup.
    """
    @mock.patch('treadmill.appenv.AppEnvironment', mock.Mock(autospec=True))
    @mock.patch('treadmill.watchdog.Watchdog', mock.Mock(autospec=True))
    def setUp(self):
        self.root = tempfile.mkdtemp()

        self.cleanup_dir = os.path.join(self.root, 'cleanup')
        self.cleaning_dir = os.path.join(self.root, 'cleaning')
        self.cleanup_apps_dir = os.path.join(self.root, 'cleanup_apps')

        for tmp_dir in [self.cleanup_dir, self.cleaning_dir,
                        self.cleanup_apps_dir]:
            os.mkdir(tmp_dir)

        self.cleanup = cleanup.Cleanup(root=self.root)
        self.cleanup.tm_env.root = self.root
        self.cleanup.tm_env.cleanup_dir = self.cleanup_dir
        self.cleanup.tm_env.cleaning_dir = self.cleaning_dir
        self.cleanup.tm_env.cleanup_apps_dir = self.cleanup_apps_dir

    def tearDown(self):
        if self.root and os.path.isdir(self.root):
            shutil.rmtree(self.root)

    @mock.patch('treadmill.supervisor.control_svscan', mock.Mock())
    def test__refresh_supervisor(self):
        """Check how the supervisor is being refreshed.
        """
        # Access to a protected member _refresh_supervisor of a client class
        # pylint: disable=W0212
        self.cleanup._refresh_supervisor()

        treadmill.supervisor.control_svscan.assert_called_with(
            self.cleaning_dir, (
                treadmill.supervisor.SvscanControlAction.alarm,
                treadmill.supervisor.SvscanControlAction.nuke
            )
        )

    @mock.patch('os.path.islink', mock.Mock())
    @mock.patch('treadmill.supervisor.create_service', mock.Mock())
    @mock.patch('treadmill.fs.symlink_safe', mock.Mock())
    @mock.patch('treadmill.cleanup.Cleanup._refresh_supervisor', mock.Mock())
    def test__add_cleanup_app(self):
        """Tests that a new cleanup app is correctly configured.
        """
        # Access to a protected member _add_cleanup_app of a client class
        # pylint: disable=W0212
        os.path.islink.side_effect = [False, True]

        self.cleanup._add_cleanup_app(
            os.path.join(self.cleanup_dir, 'proid.app#0000000000001'))

        treadmill.supervisor.create_service.assert_called_with(
            self.cleanup_apps_dir,
            name='proid.app#0000000000001',
            app_run_script=mock.ANY,
            userid='root',
            monitor_policy={
                'limit': 5,
                'interval': 60,
            },
            log_run_script=None,
        )

        treadmill.fs.symlink_safe.assert_called_with(
            os.path.join(self.cleaning_dir, 'proid.app#0000000000001'),
            os.path.join(self.cleanup_apps_dir, 'proid.app#0000000000001')
        )

        treadmill.cleanup.Cleanup._refresh_supervisor.assert_called()

    @mock.patch('os.path.islink', mock.Mock())
    @mock.patch('treadmill.supervisor.create_service', mock.Mock())
    def test__add_cleanup_app_exists(self):
        """Tests add app when already exists.
        """
        # Access to a protected member _add_cleanup_app of a client class
        # pylint: disable=W0212
        os.path.islink.side_effect = [True]

        self.cleanup._add_cleanup_app(
            os.path.join(self.cleanup_dir, 'proid.app#0000000000001'))

        treadmill.supervisor.create_service.assert_not_called()

    # Disable C0103(Invalid method name)
    # pylint: disable=C0103
    @mock.patch('os.path.islink', mock.Mock())
    @mock.patch('treadmill.supervisor.create_service', mock.Mock())
    def test__add_cleanup_app_not_exists(self):
        """Tests add app when cleanup link does not exist.
        """
        # Access to a protected member _add_cleanup_app of a client class
        # pylint: disable=W0212
        os.path.islink.side_effect = [False, False]

        self.cleanup._add_cleanup_app(
            os.path.join(self.cleanup_dir, 'proid.app#0000000000001'))

        treadmill.supervisor.create_service.assert_not_called()

    @mock.patch('treadmill.supervisor.create_service', mock.Mock())
    def test__add_cleanup_app_temp(self):
        """Tests add app when cleanup link is a temp file
        """
        # Access to a protected member _add_cleanup_app of a client class
        # pylint: disable=W0212
        self.cleanup._add_cleanup_app(
            os.path.join(self.cleanup_dir, '.sdfasdfds'))

        treadmill.supervisor.create_service.assert_not_called()

    @mock.patch('os.path.exists', mock.Mock())
    @mock.patch('treadmill.supervisor.ensure_not_supervised', mock.Mock())
    @mock.patch('treadmill.fs.rm_safe', mock.Mock())
    @mock.patch('treadmill.fs.rmtree_safe', mock.Mock())
    @mock.patch('treadmill.cleanup.Cleanup._refresh_supervisor', mock.Mock())
    def test__remove_cleanup_app(self):
        """Tests that a cleanup app is properly removed.
        """
        # Access to a protected member _remove_cleanup_app of a client class
        # pylint: disable=W0212
        os.path.exists.side_effect = [True]

        self.cleanup._remove_cleanup_app(
            os.path.join(self.cleanup_dir, 'proid.app#0000000000001'))

        treadmill.fs.rm_safe.assert_called_with(
            os.path.join(self.cleaning_dir, 'proid.app#0000000000001')
        )

        treadmill.cleanup.Cleanup._refresh_supervisor.assert_called()
        treadmill.supervisor.ensure_not_supervised.assert_called()

        treadmill.fs.rmtree_safe.assert_called_with(
            os.path.join(self.cleanup_apps_dir, 'proid.app#0000000000001')
        )

    # Disable C0103(Invalid method name)
    # pylint: disable=C0103
    @mock.patch('os.path.exists', mock.Mock())
    @mock.patch('treadmill.supervisor.ensure_not_supervised', mock.Mock())
    @mock.patch('treadmill.fs.rm_safe', mock.Mock())
    @mock.patch('treadmill.fs.rmtree_safe', mock.Mock())
    @mock.patch('treadmill.cleanup.Cleanup._refresh_supervisor', mock.Mock())
    def test__remove_cleanup_app_no_link(self):
        """Tests that a cleanup app is removed even if the cleaning link
        has been removed.
        """
        # Access to a protected member _remove_cleanup_app of a client class
        # pylint: disable=W0212
        os.path.exists.side_effect = [False]

        self.cleanup._remove_cleanup_app(
            os.path.join(self.cleanup_dir, 'proid.app#0000000000001'))

        treadmill.fs.rm_safe.assert_not_called()
        treadmill.cleanup.Cleanup._refresh_supervisor.assert_not_called()
        treadmill.supervisor.ensure_not_supervised.assert_not_called()

        treadmill.fs.rmtree_safe.assert_called_with(
            os.path.join(self.cleanup_apps_dir, 'proid.app#0000000000001')
        )

    @mock.patch('os.path.exists', mock.Mock())
    @mock.patch('treadmill.supervisor.ensure_not_supervised', mock.Mock())
    @mock.patch('treadmill.fs.rm_safe', mock.Mock())
    @mock.patch('treadmill.fs.rmtree_safe', mock.Mock())
    @mock.patch('treadmill.cleanup.Cleanup._refresh_supervisor', mock.Mock())
    def test__remove_cleanup_app_temp(self):
        """Tests removed cleanup app when link is a temp file.
        """
        # Access to a protected member _remove_cleanup_app of a client class
        # pylint: disable=W0212
        os.path.exists.side_effect = [False]

        self.cleanup._remove_cleanup_app(
            os.path.join(self.cleanup_dir, '.sdfasdfds'))

        treadmill.fs.rm_safe.assert_not_called()
        treadmill.cleanup.Cleanup._refresh_supervisor.assert_not_called()
        treadmill.supervisor.ensure_not_supervised.assert_not_called()
        treadmill.fs.rmtree_safe.assert_not_called()

    @mock.patch('os.readlink', mock.Mock())
    @mock.patch('os.path.exists', mock.Mock())
    @mock.patch('treadmill.runtime.get_runtime', mock.Mock(
        return_value=mock.Mock(
            spec_set=treadmill.runtime.runtime_base.RuntimeBase)))
    @mock.patch('treadmill.fs.rm_safe', mock.Mock())
    def test_invoke(self):
        """Tests invoking the cleanup action.
        """
        os.readlink.side_effect = [
            os.path.join(self.cleanup_apps_dir, 'proid.app#0000000000001')
        ]
        os.path.exists.side_effect = [True]

        self.cleanup.invoke('test', 'proid.app#0000000000001')

        mock_runtime = treadmill.runtime.get_runtime(
            'test',
            self.cleanup.tm_env,
            os.path.join(self.cleanup_apps_dir, 'proid.app#0000000000001')
        )
        mock_runtime.finish.assert_called()

        treadmill.fs.rm_safe.assert_called_with(
            os.path.join(self.cleanup_dir, 'proid.app#0000000000001')
        )

    @mock.patch('os.readlink', mock.Mock())
    @mock.patch('os.path.exists', mock.Mock())
    @mock.patch('treadmill.runtime.get_runtime', mock.Mock(
        return_value=mock.Mock(
            spec_set=treadmill.runtime.runtime_base.RuntimeBase)))
    @mock.patch('treadmill.fs.rm_safe', mock.Mock())
    def test_invoke_not_exists(self):
        """Tests invoking the cleanup action when the app dir does not exist
        anymore.
        """
        os.readlink.side_effect = [
            os.path.join(self.cleanup_apps_dir, 'proid.app#0000000000001')
        ]
        os.path.exists.side_effect = [False]

        self.cleanup.invoke('test', 'proid.app#0000000000001')

        mock_runtime = treadmill.runtime.get_runtime(
            'test',
            self.cleanup.tm_env,
            os.path.join(self.cleanup_apps_dir, 'proid.app#0000000000001')
        )
        mock_runtime.finish.assert_not_called()

        treadmill.fs.rm_safe.assert_called_with(
            os.path.join(self.cleanup_dir, 'proid.app#0000000000001')
        )

    @mock.patch('glob.glob', mock.Mock())
    @mock.patch('treadmill.cleanup.Cleanup._add_cleanup_app', mock.Mock())
    @mock.patch('treadmill.cleanup.Cleanup._remove_cleanup_app', mock.Mock())
    def test__sync(self):
        """Tests a full sync of cleanup apps.
        """
        # Access to a protected member _sync of a client class
        # pylint: disable=W0212
        glob.glob.side_effect = [
            [
                os.path.join(self.cleanup_dir, 'proid.app#0000000000002'),
                os.path.join(self.cleanup_dir, 'proid.app#0000000000003')
            ],
            [
                os.path.join(self.cleanup_apps_dir, 'proid.app#0000000000001'),
                os.path.join(self.cleanup_apps_dir, 'proid.app#0000000000002')
            ]
        ]
        self.cleanup._sync()

        treadmill.cleanup.Cleanup._add_cleanup_app.assert_has_calls([
            mock.call('proid.app#0000000000003')
        ])

        treadmill.cleanup.Cleanup._remove_cleanup_app.assert_has_calls([
            mock.call('proid.app#0000000000001')
        ])

if __name__ == '__main__':
    unittest.main()
=======
"""Unit test for cleanup - cleanup node apps
"""

from __future__ import absolute_import
from __future__ import division
from __future__ import print_function
from __future__ import unicode_literals

import glob
import os
import shutil
import tempfile
import unittest

# Disable W0611: Unused import
import tests.treadmill_test_deps  # pylint: disable=W0611

import mock

import treadmill
import treadmill.runtime.runtime_base
from treadmill import cleanup


class CleanupTest(unittest.TestCase):
    """Mock test for treadmill.cleanup.Cleanup.
    """
    @mock.patch('treadmill.appenv.AppEnvironment', mock.Mock(autospec=True))
    @mock.patch('treadmill.watchdog.Watchdog', mock.Mock(autospec=True))
    def setUp(self):
        self.root = tempfile.mkdtemp()

        self.cleanup_dir = os.path.join(self.root, 'cleanup')
        self.cleaning_dir = os.path.join(self.root, 'cleaning')
        self.cleanup_apps_dir = os.path.join(self.root, 'cleanup_apps')

        for tmp_dir in [self.cleanup_dir, self.cleaning_dir,
                        self.cleanup_apps_dir]:
            os.mkdir(tmp_dir)

        self.cleanup = cleanup.Cleanup(root=self.root)
        self.cleanup.tm_env.root = self.root
        self.cleanup.tm_env.cleanup_dir = self.cleanup_dir
        self.cleanup.tm_env.cleaning_dir = self.cleaning_dir
        self.cleanup.tm_env.cleanup_apps_dir = self.cleanup_apps_dir

    def tearDown(self):
        if self.root and os.path.isdir(self.root):
            shutil.rmtree(self.root)

    @mock.patch('treadmill.supervisor.control_svscan', mock.Mock())
    def test__refresh_supervisor(self):
        """Check how the supervisor is being refreshed.
        """
        # Access to a protected member _refresh_supervisor of a client class
        # pylint: disable=W0212
        self.cleanup._refresh_supervisor()

        treadmill.supervisor.control_svscan.assert_called_with(
            self.cleaning_dir, (
                treadmill.supervisor.SvscanControlAction.alarm,
                treadmill.supervisor.SvscanControlAction.nuke
            )
        )

    @mock.patch('os.path.islink', mock.Mock())
    @mock.patch('treadmill.supervisor.create_service', mock.Mock())
    @mock.patch('treadmill.fs.symlink_safe', mock.Mock())
    @mock.patch('treadmill.cleanup.Cleanup._refresh_supervisor', mock.Mock())
    def test__add_cleanup_app(self):
        """Tests that a new cleanup app is correctly configured.
        """
        # Access to a protected member _add_cleanup_app of a client class
        # pylint: disable=W0212
        os.path.islink.side_effect = [False, True]

        self.cleanup._add_cleanup_app(
            os.path.join(self.cleanup_dir, 'proid.app#0000000000001'))

        treadmill.supervisor.create_service.assert_called_with(
            self.cleanup_apps_dir,
            name='proid.app#0000000000001',
            app_run_script=mock.ANY,
            userid='root',
            monitor_policy={
                'limit': 5,
                'interval': 60,
            },
            log_run_script=None,
        )

        treadmill.fs.symlink_safe.assert_called_with(
            os.path.join(self.cleaning_dir, 'proid.app#0000000000001'),
            os.path.join(self.cleanup_apps_dir, 'proid.app#0000000000001')
        )

        treadmill.cleanup.Cleanup._refresh_supervisor.assert_called()

    @mock.patch('os.path.islink', mock.Mock())
    @mock.patch('treadmill.supervisor.create_service', mock.Mock())
    def test__add_cleanup_app_exists(self):
        """Tests add app when already exists.
        """
        # Access to a protected member _add_cleanup_app of a client class
        # pylint: disable=W0212
        os.path.islink.side_effect = [True]

        self.cleanup._add_cleanup_app(
            os.path.join(self.cleanup_dir, 'proid.app#0000000000001'))

        treadmill.supervisor.create_service.assert_not_called()

    # Disable C0103(Invalid method name)
    # pylint: disable=C0103
    @mock.patch('os.path.islink', mock.Mock())
    @mock.patch('treadmill.supervisor.create_service', mock.Mock())
    def test__add_cleanup_app_not_exists(self):
        """Tests add app when cleanup link does not exist.
        """
        # Access to a protected member _add_cleanup_app of a client class
        # pylint: disable=W0212
        os.path.islink.side_effect = [False, False]

        self.cleanup._add_cleanup_app(
            os.path.join(self.cleanup_dir, 'proid.app#0000000000001'))

        treadmill.supervisor.create_service.assert_not_called()

    @mock.patch('treadmill.supervisor.create_service', mock.Mock())
    def test__add_cleanup_app_temp(self):
        """Tests add app when cleanup link is a temp file
        """
        # Access to a protected member _add_cleanup_app of a client class
        # pylint: disable=W0212
        self.cleanup._add_cleanup_app(
            os.path.join(self.cleanup_dir, '.sdfasdfds'))

        treadmill.supervisor.create_service.assert_not_called()

    @mock.patch('os.path.exists', mock.Mock())
    @mock.patch('treadmill.supervisor.ensure_not_supervised', mock.Mock())
    @mock.patch('treadmill.fs.rm_safe', mock.Mock())
    @mock.patch('treadmill.fs.rmtree_safe', mock.Mock())
    @mock.patch('treadmill.cleanup.Cleanup._refresh_supervisor', mock.Mock())
    def test__remove_cleanup_app(self):
        """Tests that a cleanup app is properly removed.
        """
        # Access to a protected member _remove_cleanup_app of a client class
        # pylint: disable=W0212
        os.path.exists.side_effect = [True]

        self.cleanup._remove_cleanup_app(
            os.path.join(self.cleanup_dir, 'proid.app#0000000000001'))

        treadmill.fs.rm_safe.assert_called_with(
            os.path.join(self.cleaning_dir, 'proid.app#0000000000001')
        )

        treadmill.cleanup.Cleanup._refresh_supervisor.assert_called()
        treadmill.supervisor.ensure_not_supervised.assert_called()

        treadmill.fs.rmtree_safe.assert_called_with(
            os.path.join(self.cleanup_apps_dir, 'proid.app#0000000000001')
        )

    # Disable C0103(Invalid method name)
    # pylint: disable=C0103
    @mock.patch('os.path.exists', mock.Mock())
    @mock.patch('treadmill.supervisor.ensure_not_supervised', mock.Mock())
    @mock.patch('treadmill.fs.rm_safe', mock.Mock())
    @mock.patch('treadmill.fs.rmtree_safe', mock.Mock())
    @mock.patch('treadmill.cleanup.Cleanup._refresh_supervisor', mock.Mock())
    def test__remove_cleanup_app_no_link(self):
        """Tests that a cleanup app is removed even if the cleaning link
        has been removed.
        """
        # Access to a protected member _remove_cleanup_app of a client class
        # pylint: disable=W0212
        os.path.exists.side_effect = [False]

        self.cleanup._remove_cleanup_app(
            os.path.join(self.cleanup_dir, 'proid.app#0000000000001'))

        treadmill.fs.rm_safe.assert_not_called()
        treadmill.cleanup.Cleanup._refresh_supervisor.assert_not_called()
        treadmill.supervisor.ensure_not_supervised.assert_not_called()

        treadmill.fs.rmtree_safe.assert_called_with(
            os.path.join(self.cleanup_apps_dir, 'proid.app#0000000000001')
        )

    @mock.patch('os.path.exists', mock.Mock())
    @mock.patch('treadmill.supervisor.ensure_not_supervised', mock.Mock())
    @mock.patch('treadmill.fs.rm_safe', mock.Mock())
    @mock.patch('treadmill.fs.rmtree_safe', mock.Mock())
    @mock.patch('treadmill.cleanup.Cleanup._refresh_supervisor', mock.Mock())
    def test__remove_cleanup_app_temp(self):
        """Tests removed cleanup app when link is a temp file.
        """
        # Access to a protected member _remove_cleanup_app of a client class
        # pylint: disable=W0212
        os.path.exists.side_effect = [False]

        self.cleanup._remove_cleanup_app(
            os.path.join(self.cleanup_dir, '.sdfasdfds'))

        treadmill.fs.rm_safe.assert_not_called()
        treadmill.cleanup.Cleanup._refresh_supervisor.assert_not_called()
        treadmill.supervisor.ensure_not_supervised.assert_not_called()
        treadmill.fs.rmtree_safe.assert_not_called()

    @mock.patch('os.readlink', mock.Mock())
    @mock.patch('os.path.exists', mock.Mock())
    @mock.patch('treadmill.runtime.get_runtime', mock.Mock(
        return_value=mock.Mock(
            spec_set=treadmill.runtime.runtime_base.RuntimeBase)))
    @mock.patch('treadmill.fs.rm_safe', mock.Mock())
    def test_invoke(self):
        """Tests invoking the cleanup action.
        """
        os.readlink.side_effect = [
            os.path.join(self.cleanup_apps_dir, 'proid.app#0000000000001')
        ]
        os.path.exists.side_effect = [True]

        self.cleanup.invoke('test', 'proid.app#0000000000001')

        mock_runtime = treadmill.runtime.get_runtime(
            'test',
            self.cleanup.tm_env,
            os.path.join(self.cleanup_apps_dir, 'proid.app#0000000000001')
        )
        mock_runtime.finish.assert_called()

        treadmill.fs.rm_safe.assert_called_with(
            os.path.join(self.cleanup_dir, 'proid.app#0000000000001')
        )

    @mock.patch('os.readlink', mock.Mock())
    @mock.patch('os.path.exists', mock.Mock())
    @mock.patch('treadmill.runtime.get_runtime', mock.Mock(
        return_value=mock.Mock(
            spec_set=treadmill.runtime.runtime_base.RuntimeBase)))
    @mock.patch('treadmill.fs.rm_safe', mock.Mock())
    def test_invoke_not_exists(self):
        """Tests invoking the cleanup action when the app dir does not exist
        anymore.
        """
        os.readlink.side_effect = [
            os.path.join(self.cleanup_apps_dir, 'proid.app#0000000000001')
        ]
        os.path.exists.side_effect = [False]

        self.cleanup.invoke('test', 'proid.app#0000000000001')

        mock_runtime = treadmill.runtime.get_runtime(
            'test',
            self.cleanup.tm_env,
            os.path.join(self.cleanup_apps_dir, 'proid.app#0000000000001')
        )
        mock_runtime.finish.assert_not_called()

        treadmill.fs.rm_safe.assert_called_with(
            os.path.join(self.cleanup_dir, 'proid.app#0000000000001')
        )

    @mock.patch('glob.glob', mock.Mock())
    @mock.patch('treadmill.cleanup.Cleanup._add_cleanup_app', mock.Mock())
    @mock.patch('treadmill.cleanup.Cleanup._remove_cleanup_app', mock.Mock())
    def test__sync(self):
        """Tests a full sync of cleanup apps.
        """
        # Access to a protected member _sync of a client class
        # pylint: disable=W0212
        glob.glob.side_effect = [
            [
                os.path.join(self.cleanup_dir, 'proid.app#0000000000002'),
                os.path.join(self.cleanup_dir, 'proid.app#0000000000003')
            ],
            [
                os.path.join(self.cleanup_apps_dir, 'proid.app#0000000000001'),
                os.path.join(self.cleanup_apps_dir, 'proid.app#0000000000002')
            ]
        ]
        self.cleanup._sync()

        treadmill.cleanup.Cleanup._add_cleanup_app.assert_has_calls([
            mock.call('proid.app#0000000000003')
        ])

        treadmill.cleanup.Cleanup._remove_cleanup_app.assert_has_calls([
            mock.call('proid.app#0000000000001')
        ])


if __name__ == '__main__':
    unittest.main()
>>>>>>> e8569235
<|MERGE_RESOLUTION|>--- conflicted
+++ resolved
@@ -1,4 +1,3 @@
-<<<<<<< HEAD
 """Unit test for cleanup - cleanup node apps
 """
 
@@ -16,6 +15,7 @@
 import mock
 
 import treadmill
+import treadmill.runtime.runtime_base
 from treadmill import cleanup
 
 
@@ -289,304 +289,6 @@
             mock.call('proid.app#0000000000001')
         ])
 
+
 if __name__ == '__main__':
-    unittest.main()
-=======
-"""Unit test for cleanup - cleanup node apps
-"""
-
-from __future__ import absolute_import
-from __future__ import division
-from __future__ import print_function
-from __future__ import unicode_literals
-
-import glob
-import os
-import shutil
-import tempfile
-import unittest
-
-# Disable W0611: Unused import
-import tests.treadmill_test_deps  # pylint: disable=W0611
-
-import mock
-
-import treadmill
-import treadmill.runtime.runtime_base
-from treadmill import cleanup
-
-
-class CleanupTest(unittest.TestCase):
-    """Mock test for treadmill.cleanup.Cleanup.
-    """
-    @mock.patch('treadmill.appenv.AppEnvironment', mock.Mock(autospec=True))
-    @mock.patch('treadmill.watchdog.Watchdog', mock.Mock(autospec=True))
-    def setUp(self):
-        self.root = tempfile.mkdtemp()
-
-        self.cleanup_dir = os.path.join(self.root, 'cleanup')
-        self.cleaning_dir = os.path.join(self.root, 'cleaning')
-        self.cleanup_apps_dir = os.path.join(self.root, 'cleanup_apps')
-
-        for tmp_dir in [self.cleanup_dir, self.cleaning_dir,
-                        self.cleanup_apps_dir]:
-            os.mkdir(tmp_dir)
-
-        self.cleanup = cleanup.Cleanup(root=self.root)
-        self.cleanup.tm_env.root = self.root
-        self.cleanup.tm_env.cleanup_dir = self.cleanup_dir
-        self.cleanup.tm_env.cleaning_dir = self.cleaning_dir
-        self.cleanup.tm_env.cleanup_apps_dir = self.cleanup_apps_dir
-
-    def tearDown(self):
-        if self.root and os.path.isdir(self.root):
-            shutil.rmtree(self.root)
-
-    @mock.patch('treadmill.supervisor.control_svscan', mock.Mock())
-    def test__refresh_supervisor(self):
-        """Check how the supervisor is being refreshed.
-        """
-        # Access to a protected member _refresh_supervisor of a client class
-        # pylint: disable=W0212
-        self.cleanup._refresh_supervisor()
-
-        treadmill.supervisor.control_svscan.assert_called_with(
-            self.cleaning_dir, (
-                treadmill.supervisor.SvscanControlAction.alarm,
-                treadmill.supervisor.SvscanControlAction.nuke
-            )
-        )
-
-    @mock.patch('os.path.islink', mock.Mock())
-    @mock.patch('treadmill.supervisor.create_service', mock.Mock())
-    @mock.patch('treadmill.fs.symlink_safe', mock.Mock())
-    @mock.patch('treadmill.cleanup.Cleanup._refresh_supervisor', mock.Mock())
-    def test__add_cleanup_app(self):
-        """Tests that a new cleanup app is correctly configured.
-        """
-        # Access to a protected member _add_cleanup_app of a client class
-        # pylint: disable=W0212
-        os.path.islink.side_effect = [False, True]
-
-        self.cleanup._add_cleanup_app(
-            os.path.join(self.cleanup_dir, 'proid.app#0000000000001'))
-
-        treadmill.supervisor.create_service.assert_called_with(
-            self.cleanup_apps_dir,
-            name='proid.app#0000000000001',
-            app_run_script=mock.ANY,
-            userid='root',
-            monitor_policy={
-                'limit': 5,
-                'interval': 60,
-            },
-            log_run_script=None,
-        )
-
-        treadmill.fs.symlink_safe.assert_called_with(
-            os.path.join(self.cleaning_dir, 'proid.app#0000000000001'),
-            os.path.join(self.cleanup_apps_dir, 'proid.app#0000000000001')
-        )
-
-        treadmill.cleanup.Cleanup._refresh_supervisor.assert_called()
-
-    @mock.patch('os.path.islink', mock.Mock())
-    @mock.patch('treadmill.supervisor.create_service', mock.Mock())
-    def test__add_cleanup_app_exists(self):
-        """Tests add app when already exists.
-        """
-        # Access to a protected member _add_cleanup_app of a client class
-        # pylint: disable=W0212
-        os.path.islink.side_effect = [True]
-
-        self.cleanup._add_cleanup_app(
-            os.path.join(self.cleanup_dir, 'proid.app#0000000000001'))
-
-        treadmill.supervisor.create_service.assert_not_called()
-
-    # Disable C0103(Invalid method name)
-    # pylint: disable=C0103
-    @mock.patch('os.path.islink', mock.Mock())
-    @mock.patch('treadmill.supervisor.create_service', mock.Mock())
-    def test__add_cleanup_app_not_exists(self):
-        """Tests add app when cleanup link does not exist.
-        """
-        # Access to a protected member _add_cleanup_app of a client class
-        # pylint: disable=W0212
-        os.path.islink.side_effect = [False, False]
-
-        self.cleanup._add_cleanup_app(
-            os.path.join(self.cleanup_dir, 'proid.app#0000000000001'))
-
-        treadmill.supervisor.create_service.assert_not_called()
-
-    @mock.patch('treadmill.supervisor.create_service', mock.Mock())
-    def test__add_cleanup_app_temp(self):
-        """Tests add app when cleanup link is a temp file
-        """
-        # Access to a protected member _add_cleanup_app of a client class
-        # pylint: disable=W0212
-        self.cleanup._add_cleanup_app(
-            os.path.join(self.cleanup_dir, '.sdfasdfds'))
-
-        treadmill.supervisor.create_service.assert_not_called()
-
-    @mock.patch('os.path.exists', mock.Mock())
-    @mock.patch('treadmill.supervisor.ensure_not_supervised', mock.Mock())
-    @mock.patch('treadmill.fs.rm_safe', mock.Mock())
-    @mock.patch('treadmill.fs.rmtree_safe', mock.Mock())
-    @mock.patch('treadmill.cleanup.Cleanup._refresh_supervisor', mock.Mock())
-    def test__remove_cleanup_app(self):
-        """Tests that a cleanup app is properly removed.
-        """
-        # Access to a protected member _remove_cleanup_app of a client class
-        # pylint: disable=W0212
-        os.path.exists.side_effect = [True]
-
-        self.cleanup._remove_cleanup_app(
-            os.path.join(self.cleanup_dir, 'proid.app#0000000000001'))
-
-        treadmill.fs.rm_safe.assert_called_with(
-            os.path.join(self.cleaning_dir, 'proid.app#0000000000001')
-        )
-
-        treadmill.cleanup.Cleanup._refresh_supervisor.assert_called()
-        treadmill.supervisor.ensure_not_supervised.assert_called()
-
-        treadmill.fs.rmtree_safe.assert_called_with(
-            os.path.join(self.cleanup_apps_dir, 'proid.app#0000000000001')
-        )
-
-    # Disable C0103(Invalid method name)
-    # pylint: disable=C0103
-    @mock.patch('os.path.exists', mock.Mock())
-    @mock.patch('treadmill.supervisor.ensure_not_supervised', mock.Mock())
-    @mock.patch('treadmill.fs.rm_safe', mock.Mock())
-    @mock.patch('treadmill.fs.rmtree_safe', mock.Mock())
-    @mock.patch('treadmill.cleanup.Cleanup._refresh_supervisor', mock.Mock())
-    def test__remove_cleanup_app_no_link(self):
-        """Tests that a cleanup app is removed even if the cleaning link
-        has been removed.
-        """
-        # Access to a protected member _remove_cleanup_app of a client class
-        # pylint: disable=W0212
-        os.path.exists.side_effect = [False]
-
-        self.cleanup._remove_cleanup_app(
-            os.path.join(self.cleanup_dir, 'proid.app#0000000000001'))
-
-        treadmill.fs.rm_safe.assert_not_called()
-        treadmill.cleanup.Cleanup._refresh_supervisor.assert_not_called()
-        treadmill.supervisor.ensure_not_supervised.assert_not_called()
-
-        treadmill.fs.rmtree_safe.assert_called_with(
-            os.path.join(self.cleanup_apps_dir, 'proid.app#0000000000001')
-        )
-
-    @mock.patch('os.path.exists', mock.Mock())
-    @mock.patch('treadmill.supervisor.ensure_not_supervised', mock.Mock())
-    @mock.patch('treadmill.fs.rm_safe', mock.Mock())
-    @mock.patch('treadmill.fs.rmtree_safe', mock.Mock())
-    @mock.patch('treadmill.cleanup.Cleanup._refresh_supervisor', mock.Mock())
-    def test__remove_cleanup_app_temp(self):
-        """Tests removed cleanup app when link is a temp file.
-        """
-        # Access to a protected member _remove_cleanup_app of a client class
-        # pylint: disable=W0212
-        os.path.exists.side_effect = [False]
-
-        self.cleanup._remove_cleanup_app(
-            os.path.join(self.cleanup_dir, '.sdfasdfds'))
-
-        treadmill.fs.rm_safe.assert_not_called()
-        treadmill.cleanup.Cleanup._refresh_supervisor.assert_not_called()
-        treadmill.supervisor.ensure_not_supervised.assert_not_called()
-        treadmill.fs.rmtree_safe.assert_not_called()
-
-    @mock.patch('os.readlink', mock.Mock())
-    @mock.patch('os.path.exists', mock.Mock())
-    @mock.patch('treadmill.runtime.get_runtime', mock.Mock(
-        return_value=mock.Mock(
-            spec_set=treadmill.runtime.runtime_base.RuntimeBase)))
-    @mock.patch('treadmill.fs.rm_safe', mock.Mock())
-    def test_invoke(self):
-        """Tests invoking the cleanup action.
-        """
-        os.readlink.side_effect = [
-            os.path.join(self.cleanup_apps_dir, 'proid.app#0000000000001')
-        ]
-        os.path.exists.side_effect = [True]
-
-        self.cleanup.invoke('test', 'proid.app#0000000000001')
-
-        mock_runtime = treadmill.runtime.get_runtime(
-            'test',
-            self.cleanup.tm_env,
-            os.path.join(self.cleanup_apps_dir, 'proid.app#0000000000001')
-        )
-        mock_runtime.finish.assert_called()
-
-        treadmill.fs.rm_safe.assert_called_with(
-            os.path.join(self.cleanup_dir, 'proid.app#0000000000001')
-        )
-
-    @mock.patch('os.readlink', mock.Mock())
-    @mock.patch('os.path.exists', mock.Mock())
-    @mock.patch('treadmill.runtime.get_runtime', mock.Mock(
-        return_value=mock.Mock(
-            spec_set=treadmill.runtime.runtime_base.RuntimeBase)))
-    @mock.patch('treadmill.fs.rm_safe', mock.Mock())
-    def test_invoke_not_exists(self):
-        """Tests invoking the cleanup action when the app dir does not exist
-        anymore.
-        """
-        os.readlink.side_effect = [
-            os.path.join(self.cleanup_apps_dir, 'proid.app#0000000000001')
-        ]
-        os.path.exists.side_effect = [False]
-
-        self.cleanup.invoke('test', 'proid.app#0000000000001')
-
-        mock_runtime = treadmill.runtime.get_runtime(
-            'test',
-            self.cleanup.tm_env,
-            os.path.join(self.cleanup_apps_dir, 'proid.app#0000000000001')
-        )
-        mock_runtime.finish.assert_not_called()
-
-        treadmill.fs.rm_safe.assert_called_with(
-            os.path.join(self.cleanup_dir, 'proid.app#0000000000001')
-        )
-
-    @mock.patch('glob.glob', mock.Mock())
-    @mock.patch('treadmill.cleanup.Cleanup._add_cleanup_app', mock.Mock())
-    @mock.patch('treadmill.cleanup.Cleanup._remove_cleanup_app', mock.Mock())
-    def test__sync(self):
-        """Tests a full sync of cleanup apps.
-        """
-        # Access to a protected member _sync of a client class
-        # pylint: disable=W0212
-        glob.glob.side_effect = [
-            [
-                os.path.join(self.cleanup_dir, 'proid.app#0000000000002'),
-                os.path.join(self.cleanup_dir, 'proid.app#0000000000003')
-            ],
-            [
-                os.path.join(self.cleanup_apps_dir, 'proid.app#0000000000001'),
-                os.path.join(self.cleanup_apps_dir, 'proid.app#0000000000002')
-            ]
-        ]
-        self.cleanup._sync()
-
-        treadmill.cleanup.Cleanup._add_cleanup_app.assert_has_calls([
-            mock.call('proid.app#0000000000003')
-        ])
-
-        treadmill.cleanup.Cleanup._remove_cleanup_app.assert_has_calls([
-            mock.call('proid.app#0000000000001')
-        ])
-
-
-if __name__ == '__main__':
-    unittest.main()
->>>>>>> e8569235
+    unittest.main()