--- conflicted
+++ resolved
@@ -1,27 +1,19 @@
 """Unit test for appevents.
 """
-<<<<<<< HEAD
-=======
 
 from __future__ import absolute_import
 from __future__ import division
 from __future__ import print_function
 from __future__ import unicode_literals
->>>>>>> 28e93ab5
 
 import os
 import shutil
 import tempfile
 import unittest
 
-<<<<<<< HEAD
-=======
-# Disable W0611: Unused import
-import tests.treadmill_test_deps  # pylint: disable=W0611
 from tests.testutils import mockzk
 
 import kazoo
->>>>>>> 28e93ab5
 import mock
 
 from treadmill import appevents
