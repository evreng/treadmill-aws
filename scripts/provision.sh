--- conflicted
+++ resolved
@@ -1,43 +1,4 @@
 #!/bin/bash -e
-
-<<<<<<< HEAD
-=======
-yum -y update
-yum -y install java wget git
-
-#treadmill services deps
-yum -y install ipset iptables bridge-utils libcgroup-tools lvm2*
-
-# treadmill build deps
-yum -y group install "Development Tools"
-yum -y install python-devel ntp krb5-server krb5-libs krb5-devel
-yum -y install epel-release
-yum -y install python34 python34-devel mercurial openssl-devel
-
-curl "https://bootstrap.pypa.io/get-pip.py" -o /tmp/get-pip.py
-python /tmp/get-pip.py
-pip install virtualenv
-cd /home/centos && virtualenv env
-source env/bin/activate && cd -
-cd /home/centos/treadmill
-pip install --upgrade -r requirements.txt
-python setup.py install
-treadmill --help && cd -
-cd /home/centos/treadmill-pid1 && make && cd -
-# udpate pid1 path in treadmill/etc/linux.aliases
-
-# s6 builds
-/home/centos/treadmill/scripts/s6_setup.sh
-# update s6 paths in treadmill/etc/linux.aliases -- s6 variable takes s6 path /usr/bin/s6
-
-#zookeeper setup
-/home/centos/treadmill/scripts/zk_setup.sh
-
-#patches
-mkdir -p /home/centos/env/lib/python2.7/etc
-cp -rf /home/centos/treadmill/etc/logging /home/centos/env/lib/python2.7/etc/
-
->>>>>>> dc3b4d8c
 sudo mount --make-rprivate /
 
 id -u treadmld &>/dev/null || useradd treadmld
